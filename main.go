--- conflicted
+++ resolved
@@ -15,6 +15,7 @@
 	"github.com/meitner-se/publicapis-gen/specification"
 	"github.com/meitner-se/publicapis-gen/specification/openapigen"
 	"github.com/meitner-se/publicapis-gen/specification/schemagen"
+	"github.com/meitner-se/publicapis-gen/specification/servergen"
 	"github.com/meitner-se/publicapis-gen/specification/servergen"
 )
 
@@ -660,15 +661,10 @@
 }
 
 // generateServerFromSpecification generates Go server code from a specification (for config mode).
-<<<<<<< HEAD
 // It uses servergen to generate the server code directly from the specification.
-=======
-// It uses servergen to generate server code directly from the specification.
->>>>>>> c1306c4e
 func generateServerFromSpecification(ctx context.Context, service *specification.Service, specPath, outputPath, packageName string) error {
 	slog.InfoContext(ctx, "Generating Go server code from specification using servergen", logKeyMode, modeServer)
 
-<<<<<<< HEAD
 	// Note: packageName parameter is currently not used as servergen hardcodes the package to "api"
 	// This is kept for future compatibility when servergen supports custom package names
 
@@ -699,11 +695,6 @@
 
 	// Create server generator
 	generator, err := server.New(config)
-=======
-	// Generate server code using servergen
-	var buf bytes.Buffer
-	err := servergen.GenerateServer(&buf, service)
->>>>>>> c1306c4e
 	if err != nil {
 		return fmt.Errorf("failed to generate server code: %w", err)
 	}
